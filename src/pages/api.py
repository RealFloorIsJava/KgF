--- conflicted
+++ resolved
@@ -311,11 +311,7 @@
 
     part = match.get_participant(ctx.session["id"])
 
-<<<<<<< HEAD
     # Check that the POST request was made by a user that can skip phases
-=======
-    # Check that the GET request was made by a user that can skip phases
->>>>>>> 3dd4c035
     if not match.user_can_skip_phase(part):
         raise HTTPException.forbidden(True, "not authorized to skip phase")
 
