--- conflicted
+++ resolved
@@ -417,7 +417,6 @@
   }
 
   /**
-<<<<<<< HEAD
    * Sends POST request to skip the remaining time
    */
   function skipTime() {
@@ -425,7 +424,8 @@
       method: "POST",
       url: "/api/skip"
     })
-=======
+
+  /*
    * Toggle hand visibility.
    */
   function toggleHand() {
@@ -445,7 +445,6 @@
     // size. When the chat is invisible, the hand should be centered in the
     // new view.
     $(".match-hand").css("width", chatVisible ? "" : "100vw")
->>>>>>> d7d93413
   }
 
   setInterval(loadStatus, 1000)
@@ -455,10 +454,7 @@
   pickTab("tab-actions")
   $("#tab-actions").click(chooseActionsTab)
   $("#tab-objects").click(chooseObjectsTab)
-<<<<<<< HEAD
   $("#skip-button").click(skipTime)
-=======
   $("#toggle-hand-button").click(toggleHand)
   $("#toggle-chat-button").click(toggleChat)
->>>>>>> d7d93413
 })()